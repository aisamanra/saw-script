{-# LANGUAGE FlexibleInstances #-}
{-# LANGUAGE GeneralizedNewtypeDeriving #-}
{-# LANGUAGE MultiParamTypeClasses #-}
{-# LANGUAGE OverlappingInstances #-}
{-# LANGUAGE ScopedTypeVariables #-}
{-# LANGUAGE TupleSections #-}
{-# LANGUAGE ViewPatterns #-}

module SAWScript.Interpreter
  ( interpret
  , interpretMain
  , interpretModuleAtEntry
  , InterpretEnv, interpretEnvValues, interpretEnvTypes, interpretEnvShared
  , buildInterpretEnv
  , Value
  , IsValue(..)
  )
  where

import Control.Applicative
import Control.Monad ( foldM )
import Control.Monad.IO.Class ( liftIO )
import Control.Monad.State ( StateT(..) )
import Data.Graph.SCC ( stronglyConnComp )
import Data.Graph ( SCC(..) )
import Data.List ( intersperse )
import qualified Data.Map as M
import Data.Map ( Map )
import Data.Maybe ( fromMaybe )
import qualified Data.Set as S
import Data.Set ( Set )
import Data.Traversable hiding ( mapM )
import qualified Data.Vector as V

import qualified SAWScript.AST as SS
import SAWScript.Builtins hiding (evaluate)
import qualified SAWScript.MGU as MGU
import SAWScript.Options
import Verifier.SAW.Prelude (preludeModule)
import qualified Verifier.SAW.Prim as Prim
import Verifier.SAW.Rewriter ( Simpset, emptySimpset )
import Verifier.SAW.SharedTerm
import Verifier.SAW.TypedAST hiding ( incVars )

import qualified Verifier.SAW.Evaluator as SC

type Expression = SS.Expr SS.ResolvedName SS.Schema
type BlockStatement = SS.BlockStmt SS.ResolvedName SS.Schema
type RNameMap = Map SS.ResolvedName
type InterpretEnv s = (RNameMap (Value s), RNameMap SS.Schema, RNameMap (SharedTerm s))

-- Values ----------------------------------------------------------------------

data Value s
  = VBool Bool
  | VString String
  | VInteger Integer
  | VWord Int Integer
  | VArray [Value s]
  | VTuple [Value s]
  | VRecord (Map SS.Name (Value s))
  | VFun (Value s -> Value s)
  | VFunTerm (SharedTerm s -> Value s)
  | VFunType (SS.Type -> Value s)
  | VLambda (Value s -> Maybe (SharedTerm s) -> IO (Value s))
  | VTLambda (SS.Type -> IO (Value s))
  | VTerm (SharedTerm s)
  | VIO (IO (Value s))
  | VProofScript (ProofScript s (Value s))
  | VSimpset (Simpset (SharedTerm s))
  | VTheorem (Theorem s)

instance Show (Value s) where
    showsPrec p v =
      case v of
        VBool True -> showString "True"
        VBool False -> showString "False"
        VString s -> shows s
        VInteger n -> shows n
        VWord w x -> showParen (p > 9) (shows x . showString "::[" . shows w . showString "]")
        VArray vs -> showList vs
        VTuple vs -> showParen True
                     (foldr (.) id (intersperse (showString ",") (map shows vs)))
        VRecord _ -> error "unimplemented: show VRecord" -- !(Map FieldName Value)
        VFun {} -> showString "<<fun>>"
        VFunTerm {} -> showString "<<fun-term>>"
        VFunType {} -> showString "<<fun-type>>"
        VLambda {} -> showString "<<lambda>>"
        VTLambda {} -> showString "<<polymorphic function>>"
        VTerm t -> showsPrec p t
        VIO {} -> showString "<<IO>>"
        VSimpset {} -> showString "<<simpset>>"
        VProofScript {} -> showString "<<proof script>>"
        VTheorem (Theorem t) -> showString "Theorem " . showParen True (showString (scPrettyTerm t))

indexValue :: Value s -> Value s -> Value s
indexValue (VArray vs) (VInteger x)
    | i < length vs = vs !! i
    | otherwise = error "array index out of bounds"
    where i = fromInteger x
indexValue _ _ = error "indexValue"

lookupValue :: Value s -> String -> Value s
lookupValue (VRecord vm) name =
    case M.lookup name vm of
      Nothing -> error $ "no such record field: " ++ name
      Just x -> x
lookupValue _ _ = error "lookupValue"

evaluate :: SharedTerm s -> Value s
evaluate t = importValue (SC.evalSharedTerm SC.preludeGlobal t)
-- FIXME: is SC.preludeGlobal always appropriate? Or should we
-- parameterize on a meaning function for globals?

applyValue :: Value s -> Value s -> IO (Value s)
applyValue (VFun f) (VTerm t) = return (f (evaluate t))
applyValue (VFun f) x = return (f x)
applyValue (VFunTerm f) (VTerm t) = return (f t)
applyValue (VLambda f) (VTerm t) = f (evaluate t) (Just t)
applyValue (VLambda f) x = f x Nothing
applyValue (VTerm t) x = applyValue (evaluate t) x
applyValue _ _ = fail "applyValue"

tapplyValue :: Value s -> SS.Type -> IO (Value s)
tapplyValue (VFunType f) t = return (f t)
tapplyValue (VTLambda f) t = f t
tapplyValue v _ = return v

thenValue :: Value s -> Value s -> Value s
thenValue (VIO m1) (VIO m2) = VIO (m1 >> m2)
thenValue (VProofScript m1) (VProofScript m2) = VProofScript (m1 >> m2)
thenValue _ _ = error "thenValue"

bindValue :: Value s -> Value s -> Value s
bindValue (VIO m1) v2 =
  VIO $ do
    v1 <- m1
    VIO m3 <- applyValue v2 v1
    m3
bindValue (VProofScript m1) v2 =
  VProofScript $ do
    v1 <- m1
    VProofScript m3 <- liftIO $ applyValue v2 v1
    m3
bindValue _ _ = error "bindValue"

importValue :: SC.Value -> Value s
importValue val =
    case val of
      SC.VFun f -> VFun (importValue . f . exportValue)
      SC.VTrue -> VBool True
      SC.VFalse -> VBool False
      SC.VNat n -> VInteger n
      SC.VWord w x -> VWord w x
      SC.VString s -> VString s -- FIXME: probably not needed
      SC.VTuple vs -> VTuple (V.toList (fmap importValue vs))
      SC.VRecord m -> VRecord (fmap importValue m)
      SC.VCtorApp ident _
        | ident == parseIdent "Prelude.False" -> VBool False
        | ident == parseIdent "Prelude.True" -> VBool True
        | otherwise -> error $ "VCtorApp unsupported: " ++ show val
      SC.VVector vs -> VArray (V.toList (fmap importValue vs))
      SC.VFloat {} -> error "VFloat unsupported"
      SC.VDouble {} -> error "VDouble unsupported"
      SC.VType -> error "VType unsupported"

exportValue :: Value s -> SC.Value
exportValue val =
    case val of
      VBool b -> if b then SC.VTrue else SC.VFalse
      VString s -> SC.VString s -- FIXME: probably not needed
      VInteger n -> SC.VNat n
      VWord w x -> SC.VWord w x
      VArray vs -> SC.VVector (fmap exportValue (V.fromList vs))
      VTuple vs -> SC.VTuple (fmap exportValue (V.fromList vs))
      VRecord vm -> SC.VRecord (fmap exportValue vm)
      VFun f -> SC.VFun (exportValue . f . importValue)
      VFunTerm {} -> error "exportValue VFunTerm"
      VFunType {} -> error "exportValue VFunType"
      VLambda {} -> error "exportValue VLambda"
      VTLambda {} -> error "exportValue VTLambda"
      VTerm {} -> error "VTerm unsupported"
      VIO {} -> error "VIO unsupported"
      VSimpset {} -> error "VSimpset unsupported"

-- IsValue class ---------------------------------------------------------------

-- | Used for encoding primitive operations in the Value type.
class IsValue s a where
    toValue :: a -> Value s
    fromValue :: Value s -> a
    funToValue :: (a -> Value s) -> Value s
    funToValue f = VFun (\v -> f (fromValue v))
    funFromValue :: Value s -> (a -> Value s)
    funFromValue (VFun g) = \x -> g (toValue x)
    funFromValue _        = error "fromValue (->)"

instance IsValue s (Value s) where
    toValue x = x
    fromValue x = x

instance (IsValue s a, IsValue s b) => IsValue s (a -> b) where
    toValue f = funToValue (\x -> toValue (f x))
    fromValue v = \x -> fromValue (funFromValue v x)

instance IsValue s () where
    toValue _ = VTuple []
    fromValue _ = ()

instance (IsValue s a, IsValue s b) => IsValue s (a, b) where
    toValue (x, y) = VTuple [toValue x, toValue y]
    fromValue (VTuple [x, y]) = (fromValue x, fromValue y)
    fromValue _ = error "fromValue (,)"

instance IsValue s a => IsValue s [a] where
    toValue xs = VArray (map toValue xs)
    fromValue (VArray xs) = map fromValue xs
    fromValue _ = error "fromValue []"

instance IsValue s a => IsValue s (IO a) where
    toValue io = VIO (fmap toValue io)
    fromValue (VIO io) = fmap fromValue io
    fromValue _ = error "fromValue IO"

instance IsValue s a => IsValue s (StateT (SharedTerm s) IO a) where
    toValue m = VProofScript (fmap toValue m)
    fromValue (VProofScript m) = fmap fromValue m
    fromValue _ = error "fromValue ProofScript"

instance IsValue s (SharedTerm s) where
    toValue t = VTerm t
    fromValue (VTerm t) = t
    fromValue _ = error "fromValue SharedTerm"
    funToValue f = VFunTerm f
    funFromValue (VFunTerm f) = f
    funFromValue _ = error "fromValue (->)"

instance IsValue s SS.Type where
    toValue _ = error "toValue Type"
    fromValue _ = error "fromValue Type"
    funToValue f = VFunType f
    funFromValue (VFunType f) = f
    funFromValue _ = error "fromValue (->)"

instance IsValue s String where
    toValue n = VString n
    fromValue (VString n) = n
    fromValue _ = error "fromValue String"

instance IsValue s Integer where
    toValue n = VInteger n
    fromValue (VInteger n) = n
    fromValue _ = error "fromValue Integer"

instance IsValue s Prim.BitVector where
    toValue (Prim.BV w x) = VWord w x
    fromValue (VWord w x) = Prim.BV w x
    fromValue _ = error "fromValue BitVector"

instance IsValue s Bool where
    toValue b = VBool b
    fromValue (VBool b) = b
    fromValue _ = error "fromValue Bool"

instance IsValue s (Simpset (SharedTerm s)) where
    toValue ss = VSimpset ss
    fromValue (VSimpset ss) = ss
    fromValue _ = error "fromValue Simpset"

instance IsValue s (Theorem s) where
    toValue t = VTheorem t
    fromValue (VTheorem t) = t
    fromValue _ = error "fromValue Theorem"

-- Type matching ---------------------------------------------------------------

-- | Matches a (possibly) polymorphic type @polyty@ against a
-- monomorphic type @monoty@, which must be an instance of it. The
-- function returns a list of type variable instantiations, in the
-- same order as the variables in the outermost TypAbs of @polyty@.
typeInstantiation :: SS.Schema -> SS.Type -> [SS.Type]
typeInstantiation (SS.Forall xs t1) t2 =
  [ fromMaybe (error "unbound type variable") (M.lookup x m) | x <- xs ]
    where m = fromMaybe (error "matchType failed") (matchType t1 t2)

-- | @matchType pat ty@ returns a map of variable instantiations, if
-- @ty@ is an instance of @pat@.
matchType :: SS.Type -> SS.Type -> Maybe (Map SS.Name SS.Type)
matchType (SS.TyCon c1 ts1) (SS.TyCon c2 ts2) | c1 == c2 = matchTypes ts1 ts2
matchType (SS.TyRecord m1) (SS.TyRecord m2)
    | M.keys m1 == M.keys m2 = matchTypes (M.elems m1) (M.elems m2)
matchType (SS.TyVar (SS.BoundVar x)) t2 = Just (M.singleton x t2)
matchType t1 t2 = error $ "matchType failed: " ++ show (t1, t2)

matchTypes :: [SS.Type] -> [SS.Type] -> Maybe (Map SS.Name SS.Type)
matchTypes [] [] = Just M.empty
matchTypes [] (_ : _) = Nothing
matchTypes (_ : _) [] = Nothing
matchTypes (x : xs) (y : ys) = do
  m1 <- matchType x y
  m2 <- matchTypes xs ys
  let compatible = and (M.elems (M.intersectionWith (==) m1 m2))
  if compatible then Just (M.union m1 m2) else Nothing


-- Translation to SAWCore ------------------------------------------------------

data Kind = KStar | KSize

translateKind :: SharedContext s -> Kind -> IO (SharedTerm s)
translateKind sc KStar = scSort sc (mkSort 0)
translateKind sc KSize = scNatType sc

translatableType :: SS.Type -> Bool
translatableType ty =
    case ty of
      SS.TyRecord m               -> all translatableType (M.elems m)
      SS.TyCon (SS.TupleCon _) ts -> all translatableType ts
      SS.TyCon SS.ArrayCon [l, t] -> translatableType l && translatableType t
      SS.TyCon SS.FunCon [a, b]   -> translatableType a && translatableType b
      SS.TyCon SS.BoolCon []      -> True
      SS.TyCon SS.ZCon []         -> True
      SS.TyCon (SS.NumCon _) []   -> True
      SS.TyVar (SS.BoundVar _)    -> True
      _                           -> False

-- | Precondition: translatableType ty
translateType
    :: SharedContext s
    -> Map SS.Name (Int, Kind)
    -> SS.Type -> IO (SharedTerm s)
translateType sc tenv ty =
    case ty of
      SS.TyRecord tm              -> do tm' <- traverse (translateType sc tenv) tm
                                        scRecordType sc tm'
      SS.TyCon (SS.TupleCon _) ts -> do ts' <- traverse (translateType sc tenv) ts
                                        scTupleType sc ts'
      SS.TyCon SS.ArrayCon [n, t] -> do n' <- translateType sc tenv n
                                        t' <- translateType sc tenv t
                                        scVecType sc n' t'
      SS.TyCon SS.FunCon [a, b]   -> do a' <- translateType sc tenv a
                                        b' <- translateType sc tenv b
                                        scFun sc a' b'
      SS.TyCon SS.BoolCon []      -> scBoolType sc
      SS.TyCon SS.ZCon []         -> scNatType sc
      SS.TyCon (SS.NumCon n) []   -> scNat sc (fromInteger n)
      SS.TyVar (SS.BoundVar x)    -> case M.lookup x tenv of
                                       Nothing -> fail $ "translateType: unbound type variable: " ++ x
                                       Just (i, k) -> do
                                         k' <- translateKind sc k
                                         scLocalVar sc i k'
      _                           -> fail "untranslatable type"

translatableSchema :: SS.Schema -> Bool
translatableSchema (SS.Forall _ t) = translatableType t

translateSchema
    :: SharedContext s
    -> Map SS.Name (Int, Kind)
    -> SS.Schema -> IO (SharedTerm s)
translateSchema sc tenv0 (SS.Forall xs0 t) = go tenv0 xs0
  where
    go tenv [] = translateType sc tenv t
    go tenv (x : xs) = do
      let inc (i, k) = (i + 1, k)
      let k = KStar
      let tenv' = M.insert x (0, k) (fmap inc tenv)
      k' <- translateKind sc k
      t' <- go tenv' xs
      scPi sc x k' t'

translatableExpr :: Set SS.ResolvedName -> Expression -> Bool
translatableExpr env expr =
    case expr of
      SS.Bit _             _ -> True
      SS.Quote _           _ -> False -- We could allow strings, but I don't think we need them.
      SS.Z _               _ -> True
      SS.Array es          t -> translatableSchema t && all (translatableExpr env) es
      SS.Undefined         _ -> False
      SS.Block _           _ -> False
      SS.Tuple es          _ -> all (translatableExpr env) es
      SS.Record bs         _ -> all (translatableExpr env . snd) bs
      SS.Index e n         _ -> translatableExpr env e && translatableExpr env n
      SS.Lookup e _        _ -> translatableExpr env e
      SS.Var x             _ -> S.member x env
      SS.Function x t e    _ -> translatableSchema t && translatableExpr env' e
          where env' = S.insert (SS.LocalName x) env
      SS.Application f e   _ -> translatableExpr env f && translatableExpr env e
      SS.LetBlock bs e       -> all (translatableExpr env . snd) bs && translatableExpr env' e
          where env' = foldr S.insert env [ SS.LocalName x | (x, _) <- bs ]

translateExpr
    :: forall s. SharedContext s
    -> RNameMap SS.Schema
    -> RNameMap (SharedTerm s)
    -> Map SS.Name (Int, Kind)
    -> Expression -> IO (SharedTerm s)
translateExpr sc tm sm km expr =
    case expr of
      SS.Bit b                  _ -> scBool sc b
      SS.Quote _                _ -> fail "translateExpr Quote"
      SS.Z z                    _ -> scNat sc (fromInteger z)
      SS.Array es              ty -> do let (_, t) = destArrayT ty
                                        t' <- translateType sc km t
                                        es' <- traverse (translateExpr sc tm sm km) es
                                        scVector sc t' es'
      SS.Undefined              _ -> fail "translateExpr: undefined"
      SS.Block _                _ -> fail "translateExpr Block"
      SS.Tuple es               _ -> do es' <- traverse (translateExpr sc tm sm km) es
                                        scTuple sc es'
      SS.Record bs              _ -> do bs' <- traverse (translateExpr sc tm sm km) (M.fromList bs)
                                        scRecord sc bs'
      SS.Index e i              _ -> do let (l, t) = destArrayT (SS.typeOf e)
                                        l' <- translateType sc km l
                                        t' <- translateType sc km t
                                        e' <- translateExpr sc tm sm km e
                                        i' <- translateExpr sc tm sm km i
                                        i'' <- return i' -- FIXME: add coercion from Nat to Fin w
                                        scGet sc l' t' e' i''
      SS.Lookup e n             _ -> do e' <- translateExpr sc tm sm km e
                                        scRecordSelect sc e' n
      SS.Var x (SS.Forall [] t)   -> case M.lookup x sm of
                                       Nothing -> fail $ "Untranslatable: " ++ SS.renderResolvedName x
                                       Just e' ->
                                         case M.lookup x tm of
                                           Nothing -> return e'
                                           Just schema -> do
                                             let ts = typeInstantiation schema t
                                             ts' <- mapM (translateType sc km) ts
                                             scApplyAll sc e' ts'
      SS.Function x a e         _ -> do a' <- translateSchema sc km a
                                        x' <- scLocalVar sc 0 =<< incVars sc 0 1 a'
                                        sm' <- traverse (incVars sc 0 1) sm
                                        let sm'' = M.insert (SS.LocalName x) x' sm'
                                        let km' = fmap (\(i, k) -> (i + 1, k)) km
                                        e' <- translateExpr sc tm sm'' km' e
                                        scLambda sc (takeWhile (/= '.') x) a' e'
      SS.Application f e        _ -> do f' <- translateExpr sc tm sm km f
                                        e' <- translateExpr sc tm sm km e
                                        scApply sc f' e'
      SS.LetBlock bs e            -> do let m = M.fromList [ (SS.LocalName x, y) | (x, y) <- bs ]
                                        let tm' = fmap SS.typeOf m
                                        sm' <- traverse (translateExpr sc tm sm km) m
                                        translateExpr sc (M.union tm' tm) (M.union sm' sm) km e
    where
      destArrayT (SS.Forall [] (SS.TyCon SS.ArrayCon [l, t])) = (l, t)
      destArrayT _ = error "translateExpr: internal error"

-- | Toplevel SAWScript expressions may be polymorphic. Type
-- abstractions do not show up explicitly in the Expr datatype, but
-- they are represented in a top-level expression's type (using
-- TypAbs). If present, these must be translated into SAWCore as
-- explicit type abstractions.
translatePolyExpr
    :: forall s. SharedContext s
    -> RNameMap SS.Schema
    -> RNameMap (SharedTerm s)
    -> Expression -> IO (SharedTerm s)
translatePolyExpr sc tm sm expr
  | translatableExpr (M.keysSet sm) expr =
    case SS.typeOf expr of
      SS.Forall [] _ -> translateExpr sc tm sm M.empty expr
      SS.Forall ns _ -> do
        let km = M.fromList [ (n, (i, KStar))  | (n, i) <- zip (reverse ns) [0..] ]
        -- FIXME: we assume all have kind KStar
        s0 <- translateKind sc KStar
        t <- translateExpr sc tm sm km expr
        scLambdaList sc [ (takeWhile (/= '.') n, s0) | n <- ns ] t
  | otherwise = return (error "Untranslatable expression")

-- Type substitution -----------------------------------------------------------

toSubst :: Map SS.Name SS.Type -> MGU.Subst
toSubst m = MGU.Subst (M.mapKeysMonotonic SS.BoundVar m)

substTypeExpr :: Map SS.Name SS.Type -> Expression -> Expression
substTypeExpr m expr = MGU.appSubst (toSubst m) expr

-- Interpretation of SAWScript -------------------------------------------------

interpret
    :: forall s. SharedContext s
    -> InterpretEnv s -> Expression -> IO (Value s)
interpret sc env@(vm, tm, sm) expr =
    case expr of
      SS.Bit b             _ -> return $ VBool b
      SS.Quote s           _ -> return $ VString s
      SS.Z z               _ -> return $ VInteger z
      SS.Array es          _ -> VArray <$> traverse (interpret sc env) es
      SS.Undefined         _ -> fail "interpret: undefined"
      SS.Block stmts       _ -> interpretStmts sc env stmts
      SS.Tuple es          _ -> VTuple <$> traverse (interpret sc env) es
      SS.Record bs         _ -> VRecord <$> traverse (interpret sc env) (M.fromList bs)
      SS.Index e1 e2       _ -> do a <- interpret sc env e1
                                   i <- interpret sc env e2
                                   return (indexValue a i)
      SS.Lookup e n        _ -> do a <- interpret sc env e
                                   return (lookupValue a n)
      SS.Var x (SS.Forall [] t)
                             -> case M.lookup x vm of
                                  Nothing -> evaluate <$> translateExpr sc tm sm M.empty expr
                                  Just v ->
                                    case M.lookup x tm of
                                      Nothing -> return v
                                      Just schema -> do
                                        let ts = typeInstantiation schema t
                                        foldM tapplyValue v ts
      SS.Function x _ e    _ -> do let name = SS.LocalName x
                                   let f v Nothing = interpret sc (M.insert name v vm, tm, sm) e
                                       f v (Just t) = do
                                         let vm' = M.insert name v vm
                                         let sm' = M.insert name t sm
                                         interpret sc (vm', tm, sm') e
                                   return $ VLambda f
      SS.Application e1 e2 _ -> do v1 <- interpret sc env e1
                                   -- TODO: evaluate v1 if it is a VTerm
                                   case v1 of
                                     VFun f ->
                                         do v2 <- interpret sc env e2
                                            -- TODO: evaluate v2 if it is a VTerm
                                            return (f v2)
                                     VFunTerm f ->
                                         do t2 <- translateExpr sc tm sm M.empty e2
                                            return (f t2)
                                     VLambda f ->
                                         do v2 <- interpret sc env e2
                                            t2 <- if translatableExpr (M.keysSet sm) e2
                                                  then Just <$> translateExpr sc tm sm M.empty e2
                                                  else return Nothing
                                            f v2 t2
                                     _ -> fail "interpret Application"
      SS.LetBlock bs e       -> do let m = M.fromList [ (SS.LocalName x, y) | (x, y) <- bs ]
                                   let tm' = fmap SS.typeOf m
                                   vm' <- traverse (interpretPoly sc env) m
                                   sm' <- traverse (translatePolyExpr sc tm sm) $
                                          M.filter (translatableExpr (M.keysSet sm)) m
                                   interpret sc (M.union vm' vm, M.union tm' tm, M.union sm' sm) e

interpretPoly
    :: forall s. SharedContext s
    -> InterpretEnv s -> Expression -> IO (Value s)
interpretPoly sc env expr =
    case SS.typeOf expr of
      SS.Forall ns _ ->
          let tlam x f m = return (VTLambda (\t -> f (M.insert x t m)))
          in foldr tlam (\m -> interpret sc env (substTypeExpr m expr)) ns M.empty

interpretStmts
    :: forall s. SharedContext s
    -> InterpretEnv s -> [BlockStatement] -> IO (Value s)
interpretStmts sc env@(vm, tm, sm) stmts =
    case stmts of
      [] -> fail "empty block"
      [SS.Bind Nothing _ e] -> interpret sc env e
      SS.Bind Nothing _ e : ss ->
          do v1 <- interpret sc env e
             v2 <- interpretStmts sc env ss
             return (v1 `thenValue` v2)
      SS.Bind (Just (x, _)) _ e : ss ->
          do v1 <- interpret sc env e
             let name = SS.LocalName x
             let f v Nothing = interpretStmts sc (M.insert name v vm, tm, sm) ss
                 f v (Just t) = do
                   let vm' = M.insert name v vm
                   let sm' = M.insert name t sm
                   interpretStmts sc (vm', tm, sm') ss
             return (v1 `bindValue` VLambda f)
      SS.BlockLet bs : ss -> interpret sc env (SS.LetBlock bs (SS.Block ss undefined))
      SS.BlockTypeDecl {} : _ -> fail "BlockTypeDecl unsupported"

<<<<<<< HEAD
type REnv = Map SS.ResolvedName
data InterpretEnv s = InterpretEnv { interpretEnvValues :: REnv (Value s)
                                   , interpretEnvTypes :: REnv SS.Schema
                                   , interpretEnvShared :: REnv (SharedTerm s)
                                   } deriving (Show)

=======
>>>>>>> 82cf4173
interpretModule
    :: forall s. SharedContext s
    -> InterpretEnv s -> SS.ValidModule -> IO (InterpretEnv s)
interpretModule sc env m =
    do let mn = SS.moduleName m
       let graph = [ ((rname, e), rname, S.toList (exprDeps e))
                   | (name, e) <- M.assocs (SS.moduleExprEnv m)
                   , let rname = SS.TopLevelName mn name ]
       let sccs = stronglyConnComp graph
       foldM (interpretSCC sc) env sccs

interpretSCC
    :: forall s. SharedContext s
    -> InterpretEnv s -> SCC (SS.ResolvedName, Expression) -> IO (InterpretEnv s)
<<<<<<< HEAD
interpretSCC sc (InterpretEnv vm tm sm) scc =
=======
interpretSCC sc env@(vm, tm, sm) scc =
>>>>>>> 82cf4173
    case scc of
      CyclicSCC _nodes -> fail "Unimplemented: Recursive top level definitions"
      AcyclicSCC (x, expr)
        | translatableExpr (M.keysSet sm) expr ->
            do s <- translatePolyExpr sc tm sm expr
               let t = SS.typeOf expr
               return $ InterpretEnv vm (M.insert x t tm) (M.insert x s sm)
        | otherwise ->
            do v <- interpretPoly sc env expr
               let t = SS.typeOf expr
               return $ InterpretEnv (M.insert x v vm) (M.insert x t tm) sm

exprDeps :: Expression -> Set SS.ResolvedName
exprDeps expr =
    case expr of
      SS.Bit _             _ -> S.empty
      SS.Quote _           _ -> S.empty
      SS.Z _               _ -> S.empty
      SS.Undefined         _ -> S.empty
      SS.Array es          _ -> S.unions (map exprDeps es)
      SS.Block stmts       _ -> S.unions (map stmtDeps stmts)
      SS.Tuple es          _ -> S.unions (map exprDeps es)
      SS.Record bs         _ -> S.unions (map (exprDeps . snd) bs)
      SS.Index e1 e2       _ -> S.union (exprDeps e1) (exprDeps e2)
      SS.Lookup e _        _ -> exprDeps e
      SS.Var name          _ -> S.singleton name
      SS.Function _ _ e    _ -> exprDeps e
      SS.Application e1 e2 _ -> S.union (exprDeps e1) (exprDeps e2)
      SS.LetBlock bs e       -> S.unions (exprDeps e : map (exprDeps . snd) bs)

stmtDeps :: BlockStatement -> Set SS.ResolvedName
stmtDeps stmt =
    case stmt of
      SS.Bind _ _ e        -> exprDeps e
      SS.BlockTypeDecl _ _ -> S.empty
      SS.BlockLet bs       -> S.unions (map (exprDeps . snd) bs)

interpretModuleAtEntry :: SS.Name
                          -> SharedContext s
                          -> InterpretEnv s
                          -> SS.ValidModule
                          -> IO (Value s, InterpretEnv s)
interpretModuleAtEntry entryName sc env m =
  do interpretEnv@(InterpretEnv vm _tm _sm) <- interpretModule sc env m
     let mainName = SS.TopLevelName (SS.moduleName m) entryName
     case M.lookup mainName vm of
       Just (VIO v) -> do
         -- We've been asked to execute a 'TopLevel' action, so run it.
         r <- v
         return (r, interpretEnv)
       Just v ->
         {- We've been asked to evaluate a pure value, so wrap it up in IO
         and give it back. -}
         return (v, interpretEnv)
       Nothing -> fail $ "No " ++ entryName ++ " in module " ++ show (SS.moduleName m)

-- | Interpret an expression using the default value environments.
interpretEntry :: SS.Name -> Options -> SS.ValidModule -> IO (Value s)
interpretEntry entryName opts m =
    do (sc, interpretEnv0) <- buildInterpretEnv opts m
       (result, _interpretEnv) <- interpretModuleAtEntry entryName sc interpretEnv0 m
       return result

buildInterpretEnv:: Options -> SS.ValidModule -> IO (SharedContext s, InterpretEnv s)
buildInterpretEnv opts m =
    do let mn = case SS.moduleName m of SS.ModuleName xs x -> mkModuleName (xs ++ [x])
       let scm = insImport preludeModule $ emptyModule mn
       sc <- mkSharedContext scm
       ss <- basic_ss sc
       let vm0 = M.insert (qualify "basic_ss") (toValue ss) (valueEnv opts sc)
       let tm0 = transitivePrimEnv m
       sm0 <- coreEnv sc
       return (sc, InterpretEnv vm0 tm0 sm0)

-- | Interpret function 'main' using the default value environments.
interpretMain :: Options -> SS.ValidModule -> IO ()
interpretMain opts m = fromValue <$> interpretEntry "main" opts m

-- | Collects primitives from the module and all its transitive dependencies.
transitivePrimEnv :: SS.ValidModule -> RNameMap SS.Schema
transitivePrimEnv m = M.unions (env : envs)
  where
    mn = SS.moduleName m
    env = M.mapKeysMonotonic (SS.TopLevelName mn) (SS.modulePrimEnv m)
    envs = map transitivePrimEnv (M.elems (SS.moduleDependencies m))


-- Primitives ------------------------------------------------------------------

valueEnv :: forall s. Options -> SharedContext s -> RNameMap (Value s)
valueEnv opts sc = M.fromList
  [ (qualify "read_sbv"    , toValue $ readSBV sc)
  , (qualify "read_aig"    , toValue $ readAIGPrim sc)
  , (qualify "write_aig"   , toValue $ writeAIG sc)
  , (qualify "java_extract", toValue $ extractJava sc opts)
  , (qualify "java_pure"   , toValue ()) -- FIXME: representing 'JavaSetup ()' as '()'
  , (qualify "llvm_extract", toValue $ extractLLVM sc)
  , (qualify "llvm_pure"   , toValue "llvm_pure") -- FIXME: representing 'LLVMSetup ()' as 'String'
  , (qualify "prove"       , toValue $ provePrim sc)
  , (qualify "sat"         , toValue $ satPrim sc)
  , (qualify "empty_ss"    , toValue (emptySimpset :: Simpset (SharedTerm s)))
  , (qualify "addsimp"     , toValue $ addsimp sc)
  , (qualify "rewrite"     , toValue $ rewritePrim sc)
  , (qualify "abc"         , toValue $ satABC sc)
  , (qualify "unfolding"   , toValue $ unfoldGoal sc)
  , (qualify "simplify"    , toValue $ simplifyGoal sc)
  , (qualify "print_goal"  , toValue (printGoal :: ProofScript s ()))
  , (qualify "write_smtlib1", toValue $ writeSMTLib1 sc)
  , (qualify "write_smtlib2", toValue $ writeSMTLib2 sc)
  , (qualify "write_core"   , toValue (writeCore :: FilePath -> SharedTerm s -> IO ()))
  , (qualify "read_core"    , toValue $ readCore sc)
  , (qualify "print"       , toValue (print :: Value s -> IO ()))
  , (qualify "print_type"  , toValue $ print_type sc)
  , (qualify "print_term"  , toValue ((putStrLn . scPrettyTerm) :: SharedTerm s -> IO ()))
  , (qualify "return"      , toValue (return :: Value s -> IO (Value s))) -- FIXME: make work for other monads
  , (qualify "seq"        , toValue ((>>) :: ProofScript s (Value s) -> ProofScript s (Value s) -> ProofScript s (Value s))) -- FIXME: temporary
  , (qualify "define"      , toValue $ definePrim sc)
  ]

coreEnv :: SharedContext s -> IO (RNameMap (SharedTerm s))
coreEnv sc =
  traverse (scGlobalDef sc . parseIdent) $ M.fromList $
    [ (qualify "bitSequence", "Prelude.bvNat")
    , (qualify "not"        , "Prelude.not")
    , (qualify "conj"       , "Prelude.and")
    , (qualify "disj"       , "Prelude.or")
    , (qualify "eq"         , "Prelude.eq")
    , (qualify "complement" , "Prelude.bvNot")
    ]

qualify :: String -> SS.ResolvedName
qualify s = SS.TopLevelName (SS.ModuleName [] "Prelude") s<|MERGE_RESOLUTION|>--- conflicted
+++ resolved
@@ -47,7 +47,10 @@
 type Expression = SS.Expr SS.ResolvedName SS.Schema
 type BlockStatement = SS.BlockStmt SS.ResolvedName SS.Schema
 type RNameMap = Map SS.ResolvedName
-type InterpretEnv s = (RNameMap (Value s), RNameMap SS.Schema, RNameMap (SharedTerm s))
+data InterpretEnv s = InterpretEnv { interpretEnvValues :: RNameMap (Value s)
+                                   , interpretEnvTypes :: RNameMap SS.Schema
+                                   , interpretEnvShared :: RNameMap (SharedTerm s)
+                                   } deriving (Show)
 
 -- Values ----------------------------------------------------------------------
 
@@ -481,7 +484,7 @@
 interpret
     :: forall s. SharedContext s
     -> InterpretEnv s -> Expression -> IO (Value s)
-interpret sc env@(vm, tm, sm) expr =
+interpret sc env@(InterpretEnv vm tm sm) expr =
     case expr of
       SS.Bit b             _ -> return $ VBool b
       SS.Quote s           _ -> return $ VString s
@@ -506,11 +509,11 @@
                                         let ts = typeInstantiation schema t
                                         foldM tapplyValue v ts
       SS.Function x _ e    _ -> do let name = SS.LocalName x
-                                   let f v Nothing = interpret sc (M.insert name v vm, tm, sm) e
+                                   let f v Nothing = interpret sc (InterpretEnv (M.insert name v vm) tm sm) e
                                        f v (Just t) = do
                                          let vm' = M.insert name v vm
                                          let sm' = M.insert name t sm
-                                         interpret sc (vm', tm, sm') e
+                                         interpret sc (InterpretEnv vm' tm sm') e
                                    return $ VLambda f
       SS.Application e1 e2 _ -> do v1 <- interpret sc env e1
                                    -- TODO: evaluate v1 if it is a VTerm
@@ -534,7 +537,7 @@
                                    vm' <- traverse (interpretPoly sc env) m
                                    sm' <- traverse (translatePolyExpr sc tm sm) $
                                           M.filter (translatableExpr (M.keysSet sm)) m
-                                   interpret sc (M.union vm' vm, M.union tm' tm, M.union sm' sm) e
+                                   interpret sc (InterpretEnv (M.union vm' vm) (M.union tm' tm) (M.union sm' sm)) e
 
 interpretPoly
     :: forall s. SharedContext s
@@ -548,7 +551,7 @@
 interpretStmts
     :: forall s. SharedContext s
     -> InterpretEnv s -> [BlockStatement] -> IO (Value s)
-interpretStmts sc env@(vm, tm, sm) stmts =
+interpretStmts sc env@(InterpretEnv vm tm sm) stmts =
     case stmts of
       [] -> fail "empty block"
       [SS.Bind Nothing _ e] -> interpret sc env e
@@ -559,24 +562,15 @@
       SS.Bind (Just (x, _)) _ e : ss ->
           do v1 <- interpret sc env e
              let name = SS.LocalName x
-             let f v Nothing = interpretStmts sc (M.insert name v vm, tm, sm) ss
+             let f v Nothing = interpretStmts sc (InterpretEnv (M.insert name v vm) tm sm) ss
                  f v (Just t) = do
                    let vm' = M.insert name v vm
                    let sm' = M.insert name t sm
-                   interpretStmts sc (vm', tm, sm') ss
+                   interpretStmts sc (InterpretEnv vm' tm sm') ss
              return (v1 `bindValue` VLambda f)
       SS.BlockLet bs : ss -> interpret sc env (SS.LetBlock bs (SS.Block ss undefined))
       SS.BlockTypeDecl {} : _ -> fail "BlockTypeDecl unsupported"
 
-<<<<<<< HEAD
-type REnv = Map SS.ResolvedName
-data InterpretEnv s = InterpretEnv { interpretEnvValues :: REnv (Value s)
-                                   , interpretEnvTypes :: REnv SS.Schema
-                                   , interpretEnvShared :: REnv (SharedTerm s)
-                                   } deriving (Show)
-
-=======
->>>>>>> 82cf4173
 interpretModule
     :: forall s. SharedContext s
     -> InterpretEnv s -> SS.ValidModule -> IO (InterpretEnv s)
@@ -591,11 +585,7 @@
 interpretSCC
     :: forall s. SharedContext s
     -> InterpretEnv s -> SCC (SS.ResolvedName, Expression) -> IO (InterpretEnv s)
-<<<<<<< HEAD
-interpretSCC sc (InterpretEnv vm tm sm) scc =
-=======
-interpretSCC sc env@(vm, tm, sm) scc =
->>>>>>> 82cf4173
+interpretSCC sc env@(InterpretEnv vm tm sm) scc =
     case scc of
       CyclicSCC _nodes -> fail "Unimplemented: Recursive top level definitions"
       AcyclicSCC (x, expr)
