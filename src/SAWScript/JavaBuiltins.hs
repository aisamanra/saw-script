--- conflicted
+++ resolved
@@ -268,24 +268,9 @@
         mapM_ (print . ppPathVC) res
       let prover script vs g = do
             glam <- bindAllExts jsc g
-<<<<<<< HEAD
             tt <- mkTypedTerm jsc glam
-            when (extraChecks opts) $ do
-              when (verb >= 2) $ putStrLn "Type checking goal..."
-              tcr <- scTypeCheck bsc glam
-              case tcr of
-                Left e -> do
-                  putStr $ unlines $
-                    "Ill-typed goal constructed." : prettyTCError e
-                Right _ -> when (verb >= 2) $ putStrLn "Done."
-            when (verb >= 6) $ putStrLn $ "Trying to prove: " ++ show glam
+            doExtraChecks opts bsc glam
             r <- evalStateT script (ProofGoal Universal (vsVCName vs) tt)
-=======
-            TypedTerm schema _ <- mkTypedTerm jsc glam
-            glam' <- scNegate bsc glam
-            doExtraChecks opts bsc glam'
-            (r, _) <- runStateT script (ProofGoal (vsVCName vs) (TypedTerm schema glam'))
->>>>>>> ea74ed17
             case r of
               SS.Unsat -> when (verb >= 3) $ putStrLn "Valid."
               -- TODO: replace x with something
