{-# LANGUAGE OverloadedStrings #-}
{-# LANGUAGE ScopedTypeVariables #-}
{-# LANGUAGE DeriveDataTypeable #-}
{-# LANGUAGE ConstraintKinds #-}
module SAWScript.Builtins where

import Control.Applicative
import Control.Exception (bracket)
import Control.Lens
import Control.Monad.Error
import Control.Monad.State
import Data.Bits
import Data.Map ( Map )
import qualified Data.Map as Map
import Data.Vector ( Vector )
import qualified Data.Vector as V
import Text.PrettyPrint.Leijen hiding ((<$>))

import Verinf.Symbolic.Lit.ABC_GIA

import qualified Text.LLVM as LLVM
import qualified Verifier.LLVM.AST as L
import qualified Verifier.LLVM.Backend as L
import qualified Verifier.LLVM.Codebase as L
import qualified Verifier.LLVM.SAWBackend as LSAW
--import qualified Verifier.LLVM.BitBlastBackend as LBit
import qualified Verifier.LLVM.Simulator as L

import qualified Verifier.Java.Codebase as JSS
import qualified Verifier.Java.Simulator as JSS
import qualified Verifier.Java.WordBackend as JSS

import Verifier.SAW.BitBlast
import Verifier.SAW.Evaluator
import Verifier.SAW.Prelude
import qualified Verifier.SAW.SBVParser as SBV
import Verifier.SAW.SharedTerm
import Verifier.SAW.Rewriter
import Verifier.SAW.TypedAST hiding (instantiateVarList)

import qualified Verifier.SAW.Export.SMT.Version1 as SMT1
import qualified Verifier.SAW.Export.SMT.Version2 as SMT2
import Verifier.SAW.Import.AIG

import SAWScript.Options
import SAWScript.Utils

import qualified Verinf.Symbolic as BE
import Verinf.Utils.LogMonad

{-
runTest :: IO ()
runTest =
    do sawScriptModule <- readModuleFromFile [preludeModule] "examples/prelude.sawcore"
       (sc :: SharedContext s) <- mkSharedContext sawScriptModule
       let global = evalGlobal sawScriptModule (allPrims global)
       let t = Term (FTermF (GlobalDef "SAWScriptPrelude.test"))
       runSC (fromValue (evalTerm global [] t :: Value s)) sc
-}

sawScriptPrims :: forall s. Options -> (Ident -> Value s) -> Map Ident (Value s)
sawScriptPrims opts global = Map.fromList
  -- Key SAWScript functions
  [ ("SAWScriptPrelude.topBind", toValue
      (topBind :: () -> () -> SC s (Value s) -> (Value s -> SC s (Value s)) -> SC s (Value s)))
  , ("SAWScriptPrelude.topReturn", toValue
      (topReturn :: () -> Value s -> SC s (Value s)))
  , ("SAWScriptPrelude.readSBV", toValue
      (readSBV :: FilePath -> SC s (SharedTerm s)))
  , ("SAWScriptPrelude.readAIG", toValue
      (readAIGPrim :: FilePath -> SC s (SharedTerm s)))
  , ("SAWScriptPrelude.writeAIG", toValue
      (writeAIG :: FilePath -> SharedTerm s -> SC s ()))
  , ("SAWScriptPrelude.writeSMTLib1", toValue
      (writeSMTLib1 :: FilePath -> SharedTerm s -> SC s ()))
  , ("SAWScriptPrelude.writeSMTLib2", toValue
      (writeSMTLib2 :: FilePath -> SharedTerm s -> SC s ()))
  , ("SAWScriptPrelude.extract_llvm", toValue
      (extractLLVM :: FilePath -> String -> SharedTerm s -> SC s (SharedTerm s)))
  , ("SAWScriptPrelude.extract_java", toValue
      (extractJava opts :: String -> String -> SharedTerm s -> SC s (SharedTerm s)))
  , ("SAWScriptPrelude.eq", toValue
      (eqABC :: SharedTerm s -> SharedTerm s -> SharedTerm s -> SC s (SharedTerm s)))
  , ("SAWScriptPrelude.prove", toValue
      (proveABC :: SharedTerm s -> SharedTerm s -> SC s (SharedTerm s)))
  , ("SAWScriptPrelude.sat", toValue
      (satABC :: SharedTerm s -> SharedTerm s -> SC s (SharedTerm s)))
  -- Term building
  , ("SAWScriptPrelude.termGlobal", toValue
      (termGlobal :: String -> SC s (SharedTerm s)))
  , ("SAWScriptPrelude.termTrue", toValue (termTrue :: SC s (SharedTerm s)))
  , ("SAWScriptPrelude.termFalse", toValue (termFalse :: SC s (SharedTerm s)))
  , ("SAWScriptPrelude.termNat", toValue
      (termNat :: Integer -> SC s (SharedTerm s)))
  , ("SAWScriptPrelude.termVec", toValue
      (termVec :: Integer -> SharedTerm s -> Vector (SharedTerm s) -> SC s (SharedTerm s)))
  , ("SAWScriptPrelude.termTuple", toValue
      (termTuple :: Integer -> Vector (SharedTerm s) -> SC s (SharedTerm s)))
  , ("SAWScriptPrelude.termRecord", toValue
      (termRecord :: Integer -> Vector (String, SharedTerm s) -> SC s (SharedTerm s)))
  , ("SAWScriptPrelude.termSelect", toValue
      (termSelect :: SharedTerm s -> String -> SC s (SharedTerm s)))
  , ("SAWScriptPrelude.termLocalVar", toValue
      (termLocalVar :: Integer -> SharedTerm s -> SC s (SharedTerm s)))
  , ("SAWScriptPrelude.termGlobal", toValue
      (termGlobal :: String -> SC s (SharedTerm s)))
  , ("SAWScriptPrelude.termLambda", toValue
      (termLambda :: String -> SharedTerm s -> SharedTerm s -> SC s (SharedTerm s)))
  , ("SAWScriptPrelude.termApp", toValue
      (termApp :: SharedTerm s -> SharedTerm s -> SC s (SharedTerm s)))
  -- Misc stuff
  , ("SAWScriptPrelude.print", toValue
      (myPrint :: () -> Value s -> SC s ()))
  , ("SAWScriptPrelude.bvNatIdent", toValue ("Prelude.bvNat" :: String))
  , ("SAWScript.predNat", toValue (pred :: Integer -> Integer))
  , ("SAWScript.isZeroNat", toValue ((== 0) :: Integer -> Bool))
  , ("SAWScriptPrelude.evaluate", toValue (evaluate global :: () -> SharedTerm s -> Value s))
  , ("Prelude.append", toValue
      (myAppend :: Int -> Int -> () -> Value s -> Value s -> Value s))
  ]

allPrims :: Options -> (Ident -> Value s) -> Map Ident (Value s)
allPrims opts global = Map.union preludePrims (sawScriptPrims opts global)

--topReturn :: (a :: sort 0) -> a -> TopLevel a;
topReturn :: () -> Value s -> SC s (Value s)
topReturn _ = return

--topBind :: (a b :: sort 0) -> TopLevel a -> (a -> TopLevel b) -> TopLevel b;
topBind :: () -> () -> SC s (Value s) -> (Value s -> SC s (Value s)) -> SC s (Value s)
topBind _ _ = (>>=)

-- TODO: Add argument for uninterpreted-function map
readSBV :: FilePath -> SC s (SharedTerm s)
readSBV path =
    mkSC $ \sc -> do
      pgm <- SBV.loadSBV path
      SBV.parseSBVPgm sc (\_ _ -> Nothing) pgm

withBE :: (BE.BitEngine BE.Lit -> IO a) -> IO a
<<<<<<< HEAD
withBE action = do
  be <- BE.createBitEngine
  r <- action be
=======
withBE f = do
  be <- BE.createBitEngine
  r <- f be
>>>>>>> 8d234b1b
  BE.beFree be
  return r

{-
unLambda :: SharedContext s -> SharedTerm s -> IO (SharedTerm s)
unLambda sc (STApp _ (Lambda (PVar x _ _) ty tm)) = do
  arg <- scFreshGlobal sc x ty
  instantiateVar sc 0 arg tm >>= unLambda sc
unLambda _ tm = return tm
-}

<<<<<<< HEAD
-- TODO: needs AIG -> SharedTerm function
readAIG :: FilePath -> SC s (SharedTerm s)
readAIG f =
    mkSC $ \_sc -> do
      _n <- giaAigerRead f False False
      fail "readAIG not yet implemented"
=======
-- | Read an AIG file representing a theorem or an arbitrary function
-- and represent its contents as a @SharedTerm@ lambda term. This is
-- inefficient but semantically correct.
readAIGPrim :: FilePath -> SC s (SharedTerm s)
readAIGPrim f = mkSC $ \sc -> do
  et <- withReadAiger f $ \ntk -> do
    outputLits <- networkOutputs ntk
    inputLits <- networkInputs ntk
    inType <- scBitvector sc (fromIntegral (SV.length inputLits))
    outType <- scBitvector sc (fromIntegral (SV.length outputLits))
    runErrorT $
      translateNetwork sc ntk outputLits [("x", inType)] outType
  case et of
    Left err -> fail $ "Reading AIG failed: " ++ err
    Right t -> return t

-- | Apply some rewrite rules before exporting, to ensure that terms
-- are within the language subset supported by formats such as SMT-Lib
-- QF_AUFBV or AIG.
prepForExport :: SharedContext s -> SharedTerm s -> IO (SharedTerm s)
prepForExport sc t = do
  ss <- scSimpset sc []  [mkIdent (moduleName preludeModule) "get_single"] []
  rewriteSharedTerm sc ss t
>>>>>>> 8d234b1b

-- | Write a @SharedTerm@ representing a theorem or an arbitrary
-- function to an AIG file.
writeAIG :: FilePath -> SharedTerm s -> SC s ()
writeAIG f t = mkSC $ \_sc -> withBE $ \be -> do
  putStrLn (scPrettyTerm t)
  mbterm <- bitBlast be t
  case mbterm of
    Nothing ->
      fail $ "Can't bitblast term."
    Just bterm -> do
<<<<<<< HEAD
      let outs = flattenBValue bterm
=======
>>>>>>> 8d234b1b
      ins <- BE.beInputLits be
      BE.beWriteAigerV be f ins (flattenBValue bterm)

-- | Write a @SharedTerm@ representing a theorem to an SMT-Lib version
-- 1 file.
writeSMTLib1 :: FilePath -> SharedTerm s -> SC s ()
writeSMTLib1 f t = mkSC $ \sc -> do
  -- TODO: better benchmark name than "sawscript"?
  t' <- prepForExport sc t
  let ws = SMT1.qf_aufbv_WriterState sc "sawscript"
  ws' <- execStateT (SMT1.writeFormula t') ws
  mapM_ (print . (text "WARNING:" <+>) . SMT1.ppWarning)
        (map (fmap scPrettyTermDoc) (ws' ^. SMT1.warnings))
  writeFile f (SMT1.render ws')

-- | Write a @SharedTerm@ representing a theorem to an SMT-Lib version
-- 2 file.
writeSMTLib2 :: FilePath -> SharedTerm s -> SC s ()
writeSMTLib2 f t = mkSC $ \sc -> do
  t' <- prepForExport sc t
  let ws = SMT2.qf_aufbv_WriterState sc
  ws' <- execStateT (SMT2.assert t') ws
  mapM_ (print . (text "WARNING:" <+>) . SMT2.ppWarning)
        (map (fmap scPrettyTermDoc) (ws' ^. SMT2.warnings))
  writeFile f (SMT2.render ws')

<<<<<<< HEAD
proveABC :: SharedTerm s -> SC s ()
proveABC t = mkSC $ \_sc -> withBE $ \be -> do
=======
-- | Bit-blast a @SharedTerm@ representing a theorem and check its
-- satisfiability using ABC.
satABC :: SharedTerm s -> SharedTerm s -> SC s (SharedTerm s)
satABC _script t = mkSC $ \_sc -> withBE $ \be -> do
>>>>>>> 8d234b1b
  mbterm <- bitBlast be t
  case (mbterm, BE.beCheckSat be) of
    (Just bterm, Just chk) -> do
      case bterm of
        BBool l -> do
<<<<<<< HEAD
          _satRes <- chk l
          return () -- TODO: do something with satRes!
=======
          satRes <- chk l
          return undefined -- TODO: do something with satRes!
>>>>>>> 8d234b1b
        _ -> fail "Can't prove non-boolean term."
    (_, _) -> fail "Can't bitblast."

-- | Bit-blast a @SharedTerm@ representing a theorem and check its
-- validity using ABC.
proveABC :: SharedTerm s -> SharedTerm s -> SC s (SharedTerm s)
proveABC script t = do
  t' <- mkSC $ \sc -> do appNot <- scApplyPreludeNot sc ; appNot t
  satABC script t'

eqABC :: SharedTerm s -> SharedTerm s -> SharedTerm s -> SC s (SharedTerm s)
eqABC _script t1 t2 = mkSC $ \_sc -> withBE $ \be -> do
  undefined -- TODO

-- Implementations of SharedTerm primitives

termTrue :: SC s (SharedTerm s)
termTrue = mkSC $ \sc -> scCtorApp sc "Prelude.True" []

termFalse :: SC s (SharedTerm s)
termFalse = mkSC $ \sc -> scCtorApp sc "Prelude.False" []

termNat :: Integer -> SC s (SharedTerm s)
termNat n = mkSC $ \sc -> scNat sc n

termVec :: Integer -> SharedTerm s -> Vector (SharedTerm s) -> SC s (SharedTerm s)
termVec _ t v = mkSC $ \sc -> scVector sc t (V.toList v)

-- TODO: termGet

termTuple :: Integer -> Vector (SharedTerm s) -> SC s (SharedTerm s)
termTuple _ tv = mkSC $ \sc -> scTuple sc (V.toList tv)

termRecord :: Integer -> Vector (String, SharedTerm s) -> SC s (SharedTerm s)
termRecord _ v = mkSC $ \sc -> scMkRecord sc (Map.fromList (V.toList v))

termSelect :: SharedTerm s -> String -> SC s (SharedTerm s)
termSelect t s = mkSC $ \sc -> scRecordSelect sc t s

termLocalVar :: Integer -> SharedTerm s -> SC s (SharedTerm s)
termLocalVar n t = mkSC $ \sc -> scLocalVar sc (fromInteger n) t

termGlobal :: String -> SC s (SharedTerm s)
termGlobal name = mkSC $ \sc -> scGlobalDef sc (parseIdent name)

termLambda :: String -> SharedTerm s -> SharedTerm s -> SC s (SharedTerm s)
termLambda s t1 t2 = mkSC $ \sc -> scLambda sc s t1 t2

termApp :: SharedTerm s -> SharedTerm s -> SC s (SharedTerm s)
termApp t1 t2 = mkSC $ \sc -> scApply sc t1 t2

-- evaluate :: (a :: sort 0) -> Term -> a;
evaluate :: (Ident -> Value s) -> () -> SharedTerm s -> Value s
evaluate global _ = evalSharedTerm global

myPrint :: () -> Value s -> SC s ()
myPrint _ v = mkSC $ const (print v)

-- append :: (m n :: Nat) -> (e :: sort 0) -> Vec m e -> Vec n e -> Vec (addNat m n) e;
myAppend :: Int -> Int -> () -> Value s -> Value s -> Value s
myAppend _ _ _ (VWord a x) (VWord b y) = VWord (a + b) (x .|. shiftL y b)
myAppend _ _ _ (VVector xv) (VVector yv) = VVector ((V.++) xv yv)
myAppend _ _ _ _ _ = error "Prelude.append: malformed arguments"

-- | Extract a simple, pure model from the given symbol within the
-- given bitcode file. This code creates fresh inputs for all
-- arguments and returns a term representing the return value. Some
-- verifications will require more complex execution contexts.
--
-- Note! The s and s' type variables in this signature are different.
<<<<<<< HEAD
extractLLVM :: FilePath -> String -> SC s (SharedTerm s')
extractLLVM file func = mkSC $ \_sc -> do
=======
extractLLVM :: FilePath -> String -> SharedTerm s -> SC s (SharedTerm s')
extractLLVM file func _setup = mkSC $ \_sc -> do
>>>>>>> 8d234b1b
  mdl <- L.loadModule file
  let dl = L.parseDataLayout $ LLVM.modDataLayout mdl
      mg = L.defaultMemGeom dl
      sym = L.Symbol func
  withBE $ \be -> do
    (sbe, mem) <- LSAW.createSAWBackend be dl mg
    cb <- L.mkCodebase sbe dl mdl
    case L.lookupDefine sym cb of
      Nothing -> fail $ "Bitcode file " ++ file ++
                        " does not contain symbol " ++ func ++ "."
      Just md -> L.runSimulator cb sbe mem L.defaultSEH Nothing $ do
        setVerbosity 0
        args <- mapM freshLLVMArg (L.sdArgs md)
        L.callDefine_ sym (L.sdRetType md) args
        mrv <- L.getProgramReturnValue
        case mrv of
          Nothing -> fail "No return value from simulated function."
          Just rv -> return rv

{-
extractLLVMBit :: FilePath -> String -> SC s (SharedTerm s')
extractLLVMBit file func = mkSC $ \_sc -> do
  mdl <- L.loadModule file
  let dl = L.parseDataLayout $ LLVM.modDataLayout mdl
      sym = L.Symbol func
      mg = L.defaultMemGeom dl
  withBE $ \be -> do
    LBit.SBEPair sbe mem <- return $ LBit.createBuddyAll be dl mg
    cb <- L.mkCodebase sbe dl mdl
    case L.lookupDefine sym cb of
      Nothing -> fail $ "Bitcode file " ++ file ++
                        " does not contain symbol " ++ func ++ "."
      Just md -> L.runSimulator cb sbe mem L.defaultSEH Nothing $ do
        setVerbosity 0
        args <- mapM freshLLVMArg (L.sdArgs md)
        L.callDefine_ sym (L.sdRetType md) args
        mrv <- L.getProgramReturnValue
        case mrv of
          Nothing -> fail "No return value from simulated function."
          Just bt -> undefined
-}

freshLLVMArg :: Monad m =>
            (t, L.MemType) -> L.Simulator sbe m (L.MemType, L.SBETerm sbe)
freshLLVMArg (_, ty@(L.IntType bw)) = do
  sbe <- gets L.symBE
  tm <- L.liftSBE $ L.freshInt sbe bw
  return (ty, tm)
freshLLVMArg (_, _) = fail "Only integer arguments are supported for now."

fixPos :: Pos
fixPos = PosInternal "FIXME"

<<<<<<< HEAD
-- TODO: need configuration arguments for jars, classpath
extractJava :: String -> String -> SC s (SharedTerm s)
extractJava cname mname =  mkSC $ \_sc -> do
  let jpaths' = undefined
      cpaths = undefined
  cb <- JSS.loadCodebase jpaths' cpaths
=======
extractJava :: Options -> String -> String -> SharedTerm s -> SC s (SharedTerm s)
extractJava opts cname mname _setup =  mkSC $ \sc -> do
  cb <- JSS.loadCodebase (jarList opts) (classPath opts)
>>>>>>> 8d234b1b
  cls <- lookupClass cb fixPos cname
  (_, meth) <- findMethod cb fixPos mname cls
  oc <- BE.mkOpCache
  bracket BE.createBitEngine BE.beFree $ \be -> do
    de <- BE.mkConstantFoldingDagEngine
    sms <- JSS.mkSymbolicMonadState oc be de
    let fl  = JSS.defaultSimFlags { JSS.alwaysBitBlastBranchTerms = True }
        sbe = JSS.symbolicBackend sms
    JSS.runSimulator cb sbe JSS.defaultSEH (Just fl) $ do
      args <- mapM (freshJavaArg sbe) (JSS.methodParameterTypes meth)
<<<<<<< HEAD
      _rslt <- JSS.execStaticMethod cname (JSS.methodKey meth) args
      undefined -- TODO: need to convert to SAWCore term
=======
      rslt <- JSS.execStaticMethod cname (JSS.methodKey meth) args
      dt <- case rslt of
              Nothing -> fail "No return value from JSS."
              Just (JSS.IValue t) -> return t
              Just (JSS.LValue t) -> return t
              _ -> fail "Unimplemented result type from JSS."
      et <- liftIO $ parseVerinfViaAIG sc de dt
      case et of
        Left err -> fail $ "Failed to extract Java model: " ++ err
        Right t -> return t
>>>>>>> 8d234b1b

freshJavaArg :: MonadIO m =>
                JSS.Backend sbe
             -> JSS.Type
             -> m (JSS.AtomicValue d f (JSS.SBETerm sbe) (JSS.SBETerm sbe) r)
--freshJavaArg sbe JSS.BooleanType =
freshJavaArg sbe JSS.ByteType = liftIO (JSS.IValue <$> JSS.freshByte sbe)
--freshJavaArg sbe JSS.CharType =
--freshJavaArg sbe JSS.ShortType =
freshJavaArg sbe JSS.IntType = liftIO (JSS.IValue <$> JSS.freshInt sbe)
freshJavaArg sbe JSS.LongType = liftIO (JSS.LValue <$> JSS.freshLong sbe)
freshJavaArg _ _ = fail "Only byte, int, and long arguments are supported for now."

-- Java lookup functions {{{1

-- | Atempt to find class with given name, or throw ExecException if no class
-- with that name exists.
lookupClass :: JSS.Codebase -> Pos -> String -> IO JSS.Class
lookupClass cb pos nm = do
  maybeCl <- JSS.tryLookupClass cb nm
  case maybeCl of
    Nothing -> do
     let msg = ftext ("The Java class " ++ JSS.slashesToDots nm ++ " could not be found.")
         res = "Please check that the --classpath and --jars options are set correctly."
      in throwIOExecException pos msg res
    Just cl -> return cl

-- | Returns method with given name in this class or one of its subclasses.
-- Throws an ExecException if method could not be found or is ambiguous.
findMethod :: JSS.Codebase -> Pos -> String -> JSS.Class -> IO (JSS.Class, JSS.Method)
findMethod cb pos nm initClass = impl initClass
  where javaClassName = JSS.slashesToDots (JSS.className initClass)
        methodMatches m = JSS.methodName m == nm && not (JSS.methodIsAbstract m)
        impl cl =
          case filter methodMatches (JSS.classMethods cl) of
            [] -> do
              case JSS.superClass cl of
                Nothing ->
                  let msg = ftext $ "Could not find method " ++ nm
                              ++ " in class " ++ javaClassName ++ "."
                      res = "Please check that the class and method are correct."
                   in throwIOExecException pos msg res
                Just superName ->
                  impl =<< lookupClass cb pos superName
            [method] -> return (cl,method)
            _ -> let msg = "The method " ++ nm ++ " in class " ++ javaClassName
                             ++ " is ambiguous.  SAWScript currently requires that "
                             ++ "method names are unique."
                     res = "Please rename the Java method so that it is unique."
                  in throwIOExecException pos (ftext msg) res<|MERGE_RESOLUTION|>--- conflicted
+++ resolved
@@ -138,15 +138,9 @@
       SBV.parseSBVPgm sc (\_ _ -> Nothing) pgm
 
 withBE :: (BE.BitEngine BE.Lit -> IO a) -> IO a
-<<<<<<< HEAD
-withBE action = do
-  be <- BE.createBitEngine
-  r <- action be
-=======
 withBE f = do
   be <- BE.createBitEngine
   r <- f be
->>>>>>> 8d234b1b
   BE.beFree be
   return r
 
@@ -158,14 +152,6 @@
 unLambda _ tm = return tm
 -}
 
-<<<<<<< HEAD
--- TODO: needs AIG -> SharedTerm function
-readAIG :: FilePath -> SC s (SharedTerm s)
-readAIG f =
-    mkSC $ \_sc -> do
-      _n <- giaAigerRead f False False
-      fail "readAIG not yet implemented"
-=======
 -- | Read an AIG file representing a theorem or an arbitrary function
 -- and represent its contents as a @SharedTerm@ lambda term. This is
 -- inefficient but semantically correct.
@@ -189,7 +175,6 @@
 prepForExport sc t = do
   ss <- scSimpset sc []  [mkIdent (moduleName preludeModule) "get_single"] []
   rewriteSharedTerm sc ss t
->>>>>>> 8d234b1b
 
 -- | Write a @SharedTerm@ representing a theorem or an arbitrary
 -- function to an AIG file.
@@ -201,10 +186,6 @@
     Nothing ->
       fail $ "Can't bitblast term."
     Just bterm -> do
-<<<<<<< HEAD
-      let outs = flattenBValue bterm
-=======
->>>>>>> 8d234b1b
       ins <- BE.beInputLits be
       BE.beWriteAigerV be f ins (flattenBValue bterm)
 
@@ -231,27 +212,17 @@
         (map (fmap scPrettyTermDoc) (ws' ^. SMT2.warnings))
   writeFile f (SMT2.render ws')
 
-<<<<<<< HEAD
-proveABC :: SharedTerm s -> SC s ()
-proveABC t = mkSC $ \_sc -> withBE $ \be -> do
-=======
 -- | Bit-blast a @SharedTerm@ representing a theorem and check its
 -- satisfiability using ABC.
 satABC :: SharedTerm s -> SharedTerm s -> SC s (SharedTerm s)
 satABC _script t = mkSC $ \_sc -> withBE $ \be -> do
->>>>>>> 8d234b1b
   mbterm <- bitBlast be t
   case (mbterm, BE.beCheckSat be) of
     (Just bterm, Just chk) -> do
       case bterm of
         BBool l -> do
-<<<<<<< HEAD
           _satRes <- chk l
-          return () -- TODO: do something with satRes!
-=======
-          satRes <- chk l
           return undefined -- TODO: do something with satRes!
->>>>>>> 8d234b1b
         _ -> fail "Can't prove non-boolean term."
     (_, _) -> fail "Can't bitblast."
 
@@ -322,13 +293,8 @@
 -- verifications will require more complex execution contexts.
 --
 -- Note! The s and s' type variables in this signature are different.
-<<<<<<< HEAD
-extractLLVM :: FilePath -> String -> SC s (SharedTerm s')
-extractLLVM file func = mkSC $ \_sc -> do
-=======
 extractLLVM :: FilePath -> String -> SharedTerm s -> SC s (SharedTerm s')
 extractLLVM file func _setup = mkSC $ \_sc -> do
->>>>>>> 8d234b1b
   mdl <- L.loadModule file
   let dl = L.parseDataLayout $ LLVM.modDataLayout mdl
       mg = L.defaultMemGeom dl
@@ -382,18 +348,9 @@
 fixPos :: Pos
 fixPos = PosInternal "FIXME"
 
-<<<<<<< HEAD
--- TODO: need configuration arguments for jars, classpath
-extractJava :: String -> String -> SC s (SharedTerm s)
-extractJava cname mname =  mkSC $ \_sc -> do
-  let jpaths' = undefined
-      cpaths = undefined
-  cb <- JSS.loadCodebase jpaths' cpaths
-=======
 extractJava :: Options -> String -> String -> SharedTerm s -> SC s (SharedTerm s)
 extractJava opts cname mname _setup =  mkSC $ \sc -> do
   cb <- JSS.loadCodebase (jarList opts) (classPath opts)
->>>>>>> 8d234b1b
   cls <- lookupClass cb fixPos cname
   (_, meth) <- findMethod cb fixPos mname cls
   oc <- BE.mkOpCache
@@ -404,10 +361,6 @@
         sbe = JSS.symbolicBackend sms
     JSS.runSimulator cb sbe JSS.defaultSEH (Just fl) $ do
       args <- mapM (freshJavaArg sbe) (JSS.methodParameterTypes meth)
-<<<<<<< HEAD
-      _rslt <- JSS.execStaticMethod cname (JSS.methodKey meth) args
-      undefined -- TODO: need to convert to SAWCore term
-=======
       rslt <- JSS.execStaticMethod cname (JSS.methodKey meth) args
       dt <- case rslt of
               Nothing -> fail "No return value from JSS."
@@ -418,7 +371,6 @@
       case et of
         Left err -> fail $ "Failed to extract Java model: " ++ err
         Right t -> return t
->>>>>>> 8d234b1b
 
 freshJavaArg :: MonadIO m =>
                 JSS.Backend sbe
